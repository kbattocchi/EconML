# Copyright (c) PyWhy contributors. All rights reserved.
# Licensed under the MIT License.

"""

Orthogonal Machine Learning is a general approach to estimating causal models
by formulating them as minimizers of some loss function that depends on
auxiliary regression models that also need to be estimated from data. The
class in this module implements the general logic in a very versatile way
so that various child classes can simply instantiate the appropriate models
and save a lot of code repetition.

References
----------

Dylan Foster, Vasilis Syrgkanis (2019). Orthogonal Statistical Learning.
    ACM Conference on Learning Theory. https://arxiv.org/abs/1901.09036

Xinkun Nie, Stefan Wager (2017). Quasi-Oracle Estimation of Heterogeneous Treatment Effects.
    https://arxiv.org/abs/1712.04912

Chernozhukov et al. (2017). Double/debiased machine learning for treatment and structural parameters.
    The Econometrics Journal. https://arxiv.org/abs/1608.00060

"""

import copy
from collections import namedtuple
from warnings import warn
from abc import abstractmethod
import inspect
from collections import defaultdict
import re

import numpy as np
from sklearn.base import clone
from sklearn.model_selection import KFold, StratifiedKFold, check_cv
from sklearn.preprocessing import (FunctionTransformer, LabelEncoder,
                                   OneHotEncoder)
from sklearn.utils import check_random_state

from ._cate_estimator import (BaseCateEstimator, LinearCateEstimator,
                              TreatmentExpansionMixin)
from .inference import BootstrapInference
from .utilities import (_deprecate_positional, check_input_arrays,
                        cross_product, filter_none_kwargs,
                        inverse_onehot, jacify_featurizer, ndim, reshape, shape, transpose)

try:
    import ray
except ImportError as exn:
    from .utilities import MissingModule
    ray = MissingModule(
        "Ray is not a dependency of the base econml package; install econml[ray] or econml[all] to require it, "
        "or install ray separately, to use functionality that depends on ray", exn)


def _fit_fold(model, train_idxs, test_idxs, calculate_scores, args, kwargs):
    """
    Fits a single model on the training data and calculates the nuisance value on the test data.
    model:  object
        An object that supports fit and predict. Fit must accept all the args
        and the keyword arguments kwargs. Similarly predict must all accept
        all the args as arguments and kwards as keyword arguments. The fit
        function estimates a model of the nuisance function, based on the input
        data to fit. Predict evaluates the fitted nuisance function on the input
        data to predict.

    train_idxs (array-like): Indices for the training data.
    test_idxs (array-like): Indices for the test data.
    calculate_scores (bool): Whether to calculate scores after fitting.

    args : a sequence of (numpy matrices or None)
        Each matrix is a data variable whose first index corresponds to a sample
    kwargs : a sequence of key-value args, with values being (numpy matrices or None)
        Each keyword argument is of the form Var=x, with x a numpy array. Each
        of these arrays are data variables. The model fit and predict will be
        called with signature: `model.fit(*args, **kwargs)` and
        `model.predict(*args, **kwargs)`. Key-value arguments that have value
        None, are ommitted from the two calls. So all the args and the non None
        kwargs variables must be part of the models signature.
    Returns:
    --------
    -Tuple containing:
    nuisance_temp (tuple): Predictions or values of interest from the model.
    fitted_model: The fitted model after training.
    test_idxs (array-like): Indices of the test data.
    score_temp (tuple or None): Scores calculated after fitting if `calculate_scores` is True, otherwise None.
    """
    model = clone(model, safe=False)

    if len(np.intersect1d(train_idxs, test_idxs)) > 0:
        raise AttributeError(
            "Invalid crossfitting fold structure. Train and test indices of each fold must be disjoint. {},{}".format(
                train_idxs, test_idxs))

    args_train = tuple(var[train_idxs] if var is not None else None for var in args)
    args_test = tuple(var[test_idxs] if var is not None else None for var in args)

    kwargs_train = {key: var[train_idxs] for key, var in kwargs.items()}
    kwargs_test = {key: var[test_idxs] for key, var in kwargs.items()}

    model.fit(*args_train, **kwargs_train)
    nuisance_temp = model.predict(*args_test, **kwargs_test)

    if not isinstance(nuisance_temp, tuple):
        nuisance_temp = (nuisance_temp,)

    if calculate_scores:
        score_temp = model.score(*args_test, **kwargs_test)

        if not isinstance(score_temp, tuple):
            score_temp = (score_temp,)

    return nuisance_temp, model, test_idxs, (score_temp if calculate_scores else None)


def _crossfit(model, folds, use_ray, ray_remote_fun_option, *args, **kwargs):
    """
    General crossfit based calculation of nuisance parameters.

    Parameters
    ----------
    model : object
        An object that supports fit and predict. Fit must accept all the args
        and the keyword arguments kwargs. Similarly predict must all accept
        all the args as arguments and kwards as keyword arguments. The fit
        function estimates a model of the nuisance function, based on the input
        data to fit. Predict evaluates the fitted nuisance function on the input
        data to predict.
    folds : list of tuple or None
        The crossfitting fold structure. Every entry in the list is a tuple whose
        first element are the training indices of the args and kwargs data and
        the second entry are the test indices. If the union of the test indices
        is not the full set of all indices, then the remaining nuisance parameters
        for the missing indices have value NaN.  If folds is None, then cross fitting
        is not performed; all indices are used for both model fitting and prediction
    use_ray: bool, default False
        Flag to indicate whether to use ray to parallelize the cross-fitting step.
    ray_remote_fun_option: dict, default None
        Options to pass to the ray.remote decorator.
    args : a sequence of (numpy matrices or None)
        Each matrix is a data variable whose first index corresponds to a sample
    kwargs : a sequence of key-value args, with values being (numpy matrices or None)
        Each keyword argument is of the form Var=x, with x a numpy array. Each
        of these arrays are data variables. The model fit and predict will be
        called with signature: `model.fit(*args, **kwargs)` and
        `model.predict(*args, **kwargs)`. Key-value arguments that have value
        None, are ommitted from the two calls. So all the args and the non None
        kwargs variables must be part of the models signature.

    Returns
    -------
    nuisances : tuple of array_like
        Each entry in the tuple is a nuisance parameter matrix. Each row i-th in the
        matrix corresponds to the value of the nuisance parameter for the i-th input
        sample.
    model_list : list of object of same type as input model
        The cloned and fitted models for each fold. Can be used for inspection of the
        variability of the fitted models across folds.
    fitted_inds : np array1d
        The indices of the arrays for which the nuisance value was calculated. This
        corresponds to the union of the indices of the test part of each fold in
        the input fold list.
    scores : tuple of list of float or None
        The out-of-sample model scores for each nuisance model

    Examples
    --------

    .. testcode::

        import numpy as np
        from sklearn.model_selection import KFold
        from sklearn.linear_model import Lasso
        from econml._ortho_learner import _crossfit
        class Wrapper:
            def __init__(self, model):
                self._model = model
            def fit(self, X, y, W=None):
                self._model.fit(X, y)
                return self
            def predict(self, X, y, W=None):
                return self._model.predict(X)
        np.random.seed(123)
        X = np.random.normal(size=(5000, 3))
        y = X[:, 0] + np.random.normal(size=(5000,))
        folds = list(KFold(2).split(X, y))
        model = Lasso(alpha=0.01)
        use_ray = False
        ray_remote_fun_option = {}
        nuisance, model_list, fitted_inds, scores = _crossfit(Wrapper(model),folds, use_ray, ray_remote_fun_option,
         X, y,W=y, Z=None)

    >>> nuisance
    (array([-1.105728... , -1.537566..., -2.451827... , ...,  1.106287...,
       -1.829662..., -1.782273...]),)
    >>> model_list
    [<Wrapper object at 0x...>, <Wrapper object at 0x...>]
    >>> fitted_inds
    array([   0,    1,    2, ..., 4997, 4998, 4999])

    """
    model_list = []
    calculate_scores = hasattr(model, 'score')
    # remove None arguments
    kwargs = filter_none_kwargs(**kwargs)

    if folds is None:  # skip crossfitting
        model_list.append(clone(model, safe=False))
        model_list[0].fit(*args, **kwargs)
        nuisances = model_list[0].predict(*args, **kwargs)
        scores = model_list[0].score(*args, **kwargs) if calculate_scores else None

        if not isinstance(nuisances, tuple):
            nuisances = (nuisances,)
        if not isinstance(scores, tuple):
            scores = (scores,)

        # scores entries should be lists of scores, so make each entry a singleton list
        scores = tuple([s] for s in scores)

        first_arr = args[0] if args else kwargs.items()[0][1]
        return nuisances, model_list, np.arange(first_arr.shape[0]), scores

    folds = list(folds)
    fold_refs = []
    if use_ray:
        # Adding the kwargs to ray object store to be used by remote functions for each fold to avoid IO overhead
        ray_args = ray.put(kwargs)
        for idx, (train_idxs, test_idxs) in enumerate(folds):
            fold_refs.append(
                ray.remote(_fit_fold).options(**ray_remote_fun_option).remote(model, train_idxs, test_idxs,
                                                                              calculate_scores, args, ray_args))
    fitted_inds = []
    for idx, (train_idxs, test_idxs) in enumerate(folds):
        if use_ray:
            nuisance_temp, model, test_idxs, score_temp = ray.get(fold_refs[idx])
        else:
            nuisance_temp, model, test_idxs, score_temp = _fit_fold(model, train_idxs, test_idxs,
                                                                    calculate_scores, args, kwargs)

        if len(np.intersect1d(fitted_inds, test_idxs)) > 0:
            raise AttributeError(
                "Invalid crossfitting fold structure. The same index appears in two test folds.")
        fitted_inds = np.concatenate((fitted_inds, test_idxs))
        if idx == 0:
            nuisances = tuple([np.full((args[0].shape[0],) + nuis.shape[1:], np.nan) for nuis in nuisance_temp])

        for it, nuis in enumerate(nuisance_temp):
            nuisances[it][test_idxs] = nuis

        if calculate_scores:
            if idx == 0:
                scores = tuple([] for _ in score_temp)
            for it, score in enumerate(score_temp):
                scores[it].append(score)

        model_list.append(model)

    return nuisances, model_list, np.sort(fitted_inds.astype(int)), (scores if calculate_scores else None)


CachedValues = namedtuple('CachedValues', ['nuisances',
                                           'Y', 'T', 'X', 'W', 'Z', 'sample_weight', 'freq_weight',
                                           'sample_var', 'groups'])


class _OrthoLearner(TreatmentExpansionMixin, LinearCateEstimator):
    """
    Base class for all orthogonal learners. This class is a parent class to any method that has
    the following architecture:

    1.  The CATE :math:`\\theta(X)` is the minimizer of some expected loss function

        .. math ::
            \\mathbb{E}[\\ell(V; \\theta(X), h(V))]

        where :math:`V` are all the random variables and h is a vector of nuisance functions. Alternatively,
        the class would also work if :math:`\\theta(X)` is the solution to a set of moment equations that
        also depend on nuisance functions :math:`h`.

    2.  To estimate :math:`\\theta(X)` we first fit the h functions and calculate :math:`h(V_i)` for each sample
        :math:`i` in a crossfit manner:

            - Let (F1_train, F1_test), ..., (Fk_train, Fk_test) be any KFold partition
              of the data, where Ft_train, Ft_test are subsets of indices of the input samples and such that
              F1_train is disjoint from F1_test. The sets F1_test, ..., Fk_test form an incomplete partition
              of all the input indices, i.e. they are be disjoint and their union could potentially be a subset of
              all input indices. For instance, in a time series split F0_train could be a prefix of the data and
              F0_test the suffix. Typically, these folds will be created
              by a KFold split, i.e. if S1, ..., Sk is any partition of the data, then Ft_train is the set of
              all indices except St and Ft_test = St. If the union of the Ft_test is not all the data, then only the
              subset of the data in the union of the Ft_test sets will be used in the final stage.

            - Then for each t in [1, ..., k]

                - Estimate a model :math:`\\hat{h}_t` for :math:`h` using Ft_train
                - Evaluate the learned :math:`\\hat{h}_t` model on the data in Ft_test and use that value
                  as the nuisance value/vector :math:`\\hat{U}_i=\\hat{h}(V_i)` for the indices i in Ft_test

    3.  Estimate the model for :math:`\\theta(X)` by minimizing the empirical (regularized) plugin loss on
        the subset of indices for which we have a nuisance value, i.e. the union of {F1_test, ..., Fk_test}:

        .. math ::
            \\mathbb{E}_n[\\ell(V; \\theta(X), \\hat{h}(V))]\
            = \\frac{1}{n} \\sum_{i=1}^n \\ell(V_i; \\theta(X_i), \\hat{U}_i)

        The method is a bit more general in that the final step does not need to be a loss minimization step.
        The class takes as input a model for fitting an estimate of the nuisance h given a set of samples
        and predicting the value of the learned nuisance model on any other set of samples. It also
        takes as input a model for the final estimation, that takes as input the data and their associated
        estimated nuisance values from the first stage and fits a model for the CATE :math:`\\theta(X)`. Then
        at predict time, the final model given any set of samples of the X variable, returns the estimated
        :math:`\\theta(X)`.

    The method essentially implements all the crossfit and plugin logic, so that any child classes need
    to only implement the appropriate `model_nuisance` and `model_final` and essentially nothing more.
    It also implements the basic preprocessing logic behind the expansion of discrete treatments into
    one-hot encodings.

    Parameters
    ----------
    discrete_treatment: bool
        Whether the treatment values should be treated as categorical, rather than continuous, quantities

    treatment_featurizer : :term:`transformer` or None
        Must support fit_transform and transform. Used to create composite treatment in the final CATE regression.
        The final CATE will be trained on the outcome of featurizer.fit_transform(T).
        If featurizer=None, then CATE is trained on T.

    discrete_instrument: bool
        Whether the instrument values should be treated as categorical, rather than continuous, quantities

    categories: 'auto' or list
        The categories to use when encoding discrete treatments (or 'auto' to use the unique sorted values).
        The first category will be treated as the control treatment.

    cv: int, cross-validation generator or an iterable
        Determines the cross-validation splitting strategy.
        Possible inputs for cv are:

        - None, to use the default 3-fold cross-validation,
        - integer, to specify the number of folds.
        - :term:`CV splitter`
        - An iterable yielding (train, test) splits as arrays of indices.

        For integer/None inputs, if the treatment is discrete
        :class:`~sklearn.model_selection.StratifiedKFold` is used, else,
        :class:`~sklearn.model_selection.KFold` is used
        (with a random shuffle in either case).

        Unless an iterable is used, we call `split(concat[Z, W, X], T)` to generate the splits. If all
        Z, W, X are None, then we call `split(ones((T.shape[0], 1)), T)`.

    random_state: int, :class:`~numpy.random.mtrand.RandomState` instance or None
        If int, random_state is the seed used by the random number generator;
        If :class:`~numpy.random.mtrand.RandomState` instance, random_state is the random number generator;
        If None, the random number generator is the :class:`~numpy.random.mtrand.RandomState` instance used
        by :mod:`np.random<numpy.random>`.

    mc_iters: int, optional
        The number of times to rerun the first stage models to reduce the variance of the nuisances.

    mc_agg: {'mean', 'median'}, default 'mean'
        How to aggregate the nuisance value for each sample across the `mc_iters` monte carlo iterations of
        cross-fitting.
    use_ray: bool, default False
        Whether to use ray to parallelize the cross-fitting step.
    ray_remote_func_options: dict, default None
        Options to pass to the ray.remote decorator.

    allow_missing: bool
        Whether to allow missing values in X, W. If True, will need to supply nuisance models that can handle
        missing values.

    Examples
    --------

    The example code below implements a very simple version of the double machine learning
    method on top of the :class:`._OrthoLearner` class, for expository purposes.
    For a more elaborate implementation of a Double Machine Learning child class of the class
    :class:`._OrthoLearner` check out :class:`.DML`
    and its child classes:

    .. testcode::

        import numpy as np
        from sklearn.linear_model import LinearRegression
        from econml._ortho_learner import _OrthoLearner
        class ModelNuisance:
            def __init__(self, model_t, model_y):
                self._model_t = model_t
                self._model_y = model_y
            def fit(self, Y, T, W=None):
                self._model_t.fit(W, T)
                self._model_y.fit(W, Y)
                return self
            def predict(self, Y, T, W=None):
                return Y - self._model_y.predict(W), T - self._model_t.predict(W)
        class ModelFinal:
            def __init__(self):
                return
            def fit(self, Y, T, W=None, nuisances=None):
                Y_res, T_res = nuisances
                self.model = LinearRegression(fit_intercept=False).fit(T_res.reshape(-1, 1), Y_res)
                return self
            def predict(self, X=None):
                return self.model.coef_[0]
            def score(self, Y, T, W=None, nuisances=None):
                Y_res, T_res = nuisances
                return np.mean((Y_res - self.model.predict(T_res.reshape(-1, 1)))**2)
        class OrthoLearner(_OrthoLearner):
            def _gen_ortho_learner_model_nuisance(self):
                return ModelNuisance(LinearRegression(), LinearRegression())
            def _gen_ortho_learner_model_final(self):
                return ModelFinal()
        np.random.seed(123)
        X = np.random.normal(size=(100, 3))
        y = X[:, 0] + X[:, 1] + np.random.normal(0, 0.1, size=(100,))
        est = OrthoLearner(cv=2, discrete_treatment=False, treatment_featurizer=None,
                           discrete_instrument=False, categories='auto', random_state=None)
        est.fit(y, X[:, 0], W=X[:, 1:])

        est = OrthoLearner(cv=2, discrete_treatment=False, treatment_featurizer=None,
                           discrete_instrument=False, categories='auto', random_state=None,use_ray=True)
        est.fit(y, X[:, 0], W=X[:, 1:])

    >>> est.score_
    0.00756830...
    >>> est.const_marginal_effect()
    1.02364992...
    >>> est.effect()
    array([1.023649...])
    >>> est.effect(T0=0, T1=10)
    array([10.236499...])
    >>> est.score(y, X[:, 0], W=X[:, 1:])
    0.00727995...
    >>> est.ortho_learner_model_final_.model
    LinearRegression(fit_intercept=False)
    >>> est.ortho_learner_model_final_.model.coef_
    array([1.023649...])

    The following example shows how to do double machine learning with discrete treatments, using
    the _OrthoLearner:

    .. testcode::

        class ModelNuisance:
            def __init__(self, model_t, model_y):
                self._model_t = model_t
                self._model_y = model_y
            def fit(self, Y, T, W=None):
                self._model_t.fit(W, np.matmul(T, np.arange(1, T.shape[1]+1)))
                self._model_y.fit(W, Y)
                return self
            def predict(self, Y, T, W=None):
                return Y - self._model_y.predict(W), T - self._model_t.predict_proba(W)[:, 1:]
        class ModelFinal:
            def __init__(self):
                return
            def fit(self, Y, T, W=None, nuisances=None):
                Y_res, T_res = nuisances
                self.model = LinearRegression(fit_intercept=False).fit(T_res.reshape(-1, 1), Y_res)
                return self
            def predict(self):
                # theta needs to be of dimension (1, d_t) if T is (n, d_t)
                return np.array([[self.model.coef_[0]]])
            def score(self, Y, T, W=None, nuisances=None):
                Y_res, T_res = nuisances
                return np.mean((Y_res - self.model.predict(T_res.reshape(-1, 1)))**2)
        from sklearn.linear_model import LogisticRegression
        class OrthoLearner(_OrthoLearner):
            def _gen_ortho_learner_model_nuisance(self):
                return ModelNuisance(LogisticRegression(solver='lbfgs'), LinearRegression())
            def _gen_ortho_learner_model_final(self):
                return ModelFinal()
        np.random.seed(123)
        W = np.random.normal(size=(100, 3))
        import scipy.special
        T = np.random.binomial(1, scipy.special.expit(W[:, 0]))
        y = T + W[:, 0] + np.random.normal(0, 0.01, size=(100,))
        est = OrthoLearner(cv=2, discrete_treatment=True, discrete_instrument=False,
                           treatment_featurizer=None, categories='auto', random_state=None)
        est.fit(y, T, W=W)

    >>> est.score_
    0.00673015...
    >>> est.const_marginal_effect()
    array([[1.008401...]])
    >>> est.effect()
    array([1.008401...])
    >>> est.score(y, T, W=W)
    0.00310431...
    >>> est.ortho_learner_model_final_.model.coef_[0]
    1.00840170...

    Attributes
    ----------
    models_nuisance_: nested list of objects of type(model_nuisance)
        A nested list of instances of the model_nuisance object. The number of sublist equals to the
        number of monte carlo iterations. Each element in the sublist corresponds to a crossfitting
        fold and is the model instance that was fitted for that training fold.
    ortho_learner_model_final_: object of type(model_final)
        An instance of the model_final object that was fitted after calling fit.
    score_ : float or array of floats
        If the model_final has a score method, then `score_` contains the outcome of the final model
        score when evaluated on the fitted nuisances from the first stage. Represents goodness of fit,
        of the final CATE model.
    nuisance_scores_ : tuple of list of list of float or None
        The out-of-sample scores from training each nuisance model
    """

    def __init__(self, *,
                 discrete_treatment, treatment_featurizer,
                 discrete_instrument, categories, cv, random_state,
<<<<<<< HEAD
                 mc_iters=None, mc_agg='mean', use_ray=False, ray_remote_func_options=None):
        self.actors = []
=======
                 mc_iters=None, mc_agg='mean', allow_missing=False):
>>>>>>> 25c3b3b8
        self.cv = cv
        self.discrete_treatment = discrete_treatment
        self.treatment_featurizer = treatment_featurizer
        self.discrete_instrument = discrete_instrument
        self.random_state = random_state
        self.categories = categories
        self.mc_iters = mc_iters
        self.mc_agg = mc_agg
<<<<<<< HEAD
        self.use_ray = use_ray
        self.ray_remote_func_options = ray_remote_func_options
=======
        self.allow_missing = allow_missing
>>>>>>> 25c3b3b8
        super().__init__()

    def _gen_allowed_missing_vars(self):
        return ['X', 'W'] if self.allow_missing else []

    @abstractmethod
    def _gen_ortho_learner_model_nuisance(self):
        """ Must return a fresh instance of a nuisance model

        Returns
        -------
        model_nuisance: estimator
            The estimator for fitting the nuisance function. Must implement
            `fit` and `predict` methods that both have signatures::

                model_nuisance.fit(Y, T, X=X, W=W, Z=Z,
                                sample_weight=sample_weight)
                model_nuisance.predict(Y, T, X=X, W=W, Z=Z,
                                    sample_weight=sample_weight)

            In fact we allow for the model method signatures to skip any of the keyword arguments
            as long as the class is always called with the omitted keyword argument set to ``None``.
            This can be enforced in child classes by re-implementing the fit and the various effect
            methods. If ``discrete_treatment=True``, then the input ``T`` to both above calls will be the
            one-hot encoding of the original input ``T``, excluding the first column of the one-hot.

            If the estimator also provides a score method with the same arguments as fit, it will be used to
            calculate scores during training.
        """
        raise NotImplementedError("Abstract method")

    @abstractmethod
    def _gen_ortho_learner_model_final(self):
        """ Must return a fresh instance of a final model

        Returns
        -------
        model_final: estimator for fitting the response residuals to the features and treatment residuals
            Must implement `fit` and `predict` methods that must have signatures::

                model_final.fit(Y, T, X=X, W=W, Z=Z, nuisances=nuisances,
                                sample_weight=sample_weight, freq_weight=freq_weight, sample_var=sample_var)
                model_final.predict(X=X)

            Predict, should just take the features X and return the constant marginal effect. In fact we allow
            for the model method signatures to skip any of the keyword arguments as long as the class is always
            called with the omitted keyword argument set to ``None``. Moreover, the predict function of the final
            model can take no argument if the class is always called with ``X=None``. This can be enforced in child
            classes by re-implementing the fit and the various effect methods. If ``discrete_treatment=True``,
            then the input ``T`` to both above calls will be the one-hot encoding of the original input ``T``,
            excluding the first column of the one-hot.
        """
        raise NotImplementedError("Abstract method")

    def _check_input_dims(self, Y, T, X=None, W=None, Z=None, *other_arrays):
        assert shape(Y)[0] == shape(T)[0], "Dimension mis-match!"
        for arr in [X, W, Z, *other_arrays]:
            assert (arr is None) or (arr.shape[0] == Y.shape[0]), "Dimension mismatch"
        self._d_x = X.shape[1:] if X is not None else None
        self._d_w = W.shape[1:] if W is not None else None
        self._d_z = Z.shape[1:] if Z is not None else None

    def _check_fitted_dims(self, X):
        if X is None:
            assert self._d_x is None, "X was not None when fitting, so can't be none for score or effect"
        else:
            assert self._d_x == X.shape[1:], "Dimension mis-match of X with fitted X"

    def _check_fitted_dims_w_z(self, W, Z):
        if W is None:
            assert self._d_w is None, "W was not None when fitting, so can't be none for score"
        else:
            assert self._d_w == W.shape[1:], "Dimension mis-match of W with fitted W"

        if Z is None:
            assert self._d_z is None, "Z was not None when fitting, so can't be none for score"
        else:
            assert self._d_z == Z.shape[1:], "Dimension mis-match of Z with fitted Z"

    def _subinds_check_none(self, var, inds):
        return var[inds] if var is not None else None

    def _strata(self, Y, T, X=None, W=None, Z=None,
                sample_weight=None, freq_weight=None, sample_var=None, groups=None,
                cache_values=False, only_final=False, check_input=True):
        if self.discrete_instrument:
            Z = LabelEncoder().fit_transform(np.ravel(Z))

        if self.discrete_treatment:
            enc = LabelEncoder()
            T = enc.fit_transform(np.ravel(T))
            if self.discrete_instrument:
                return T + Z * len(enc.classes_)
            else:
                return T
        elif self.discrete_instrument:
            return Z
        else:
            return None

    def _prefit(self, Y, T, *args, only_final=False, **kwargs):

        # generate an instance of the final model
        self._ortho_learner_model_final = self._gen_ortho_learner_model_final()
        if not only_final:
            # generate an instance of the nuisance model
            self._ortho_learner_model_nuisance = self._gen_ortho_learner_model_nuisance()

        super()._prefit(Y, T, *args, **kwargs)

    @BaseCateEstimator._wrap_fit
    def fit(self, Y, T, *, X=None, W=None, Z=None, sample_weight=None, freq_weight=None, sample_var=None, groups=None,
            cache_values=False, inference=None, only_final=False, check_input=True):
        """
        Estimate the counterfactual model from data, i.e. estimates function :math:`\\theta(\\cdot)`.

        Parameters
        ----------
        Y: (n, d_y) matrix or vector of length n
            Outcomes for each sample
        T: (n, d_t) matrix or vector of length n
            Treatments for each sample
        X: (n, d_x) matrix, optional
            Features for each sample
        W: (n, d_w) matrix, optional
            Controls for each sample
        Z: (n, d_z) matrix, optional
            Instruments for each sample
        sample_weight : (n,) array_like, optional
            Individual weights for each sample. If None, it assumes equal weight.
        freq_weight: (n, ) array_like of int, optional
            Weight for the observation. Observation i is treated as the mean
            outcome of freq_weight[i] independent observations.
            When ``sample_var`` is not None, this should be provided.
        sample_var : {(n,), (n, d_y)} nd array_like, optional
            Variance of the outcome(s) of the original freq_weight[i] observations that were used to
            compute the mean outcome represented by observation i.
        groups: (n,) vector, optional
            All rows corresponding to the same group will be kept together during splitting.
            If groups is not None, the cv argument passed to this class's initializer
            must support a 'groups' argument to its split method.
        cache_values: bool, default False
            Whether to cache the inputs and computed nuisances, which will allow refitting a different final model
        inference: str, :class:`.Inference` instance, or None
            Method for performing inference.  This estimator supports 'bootstrap'
            (or an instance of :class:`.BootstrapInference`).
        only_final: bool, defaul False
            Whether to fit the nuisance models or use the existing cached values
            Note. This parameter is only used internally by the `refit` method and should not be exposed
            publicly by overwrites of the `fit` method in public classes.
        check_input: bool, default True
            Whether to check if the input is valid
            Note. This parameter is only used internally by the `refit` method and should not be exposed
            publicly by overwrites of the `fit` method in public classes.

        Returns
        -------
        self : object
        """
        self._random_state = check_random_state(self.random_state)
        assert (freq_weight is None) == (
            sample_var is None), "Sample variances and frequency weights must be provided together!"
        assert not (self.discrete_treatment and self.treatment_featurizer), "Treatment featurization " \
            "is not supported when treatment is discrete"
        if check_input:
            Y, T, Z, sample_weight, freq_weight, sample_var, groups = check_input_arrays(
                Y, T, Z, sample_weight, freq_weight, sample_var, groups)
            X, = check_input_arrays(
                X, force_all_finite='allow-nan' if 'X' in self._gen_allowed_missing_vars() else True)
            W, = check_input_arrays(
                W, force_all_finite='allow-nan' if 'W' in self._gen_allowed_missing_vars() else True)
            self._check_input_dims(Y, T, X, W, Z, sample_weight, freq_weight, sample_var, groups)

        if not only_final:

            if self.discrete_treatment:
                categories = self.categories
                if categories != 'auto':
                    categories = [categories]  # OneHotEncoder expects a 2D array with features per column
                self.transformer = OneHotEncoder(categories=categories, sparse=False, drop='first')
                self.transformer.fit(reshape(T, (-1, 1)))
                self._d_t = (len(self.transformer.categories_[0]) - 1,)
            elif self.treatment_featurizer:
                self._original_treatment_featurizer = clone(self.treatment_featurizer, safe=False)
                self.transformer = jacify_featurizer(self.treatment_featurizer)
                output_T = self.transformer.fit_transform(T)
                self._d_t = np.shape(output_T)[1:]
            else:
                self.transformer = None

            if self.discrete_instrument:
                self.z_transformer = OneHotEncoder(categories='auto', sparse=False, drop='first')
                self.z_transformer.fit(reshape(Z, (-1, 1)))
            else:
                self.z_transformer = None

            all_nuisances = []
            fitted_inds = None
            if sample_weight is None:
                if freq_weight is not None:
                    sample_weight_nuisances = freq_weight
                else:
                    sample_weight_nuisances = None
            else:
                if freq_weight is not None:
                    sample_weight_nuisances = freq_weight * sample_weight
                else:
                    sample_weight_nuisances = sample_weight

            self._models_nuisance = []

            if self.use_ray:
                if not ray.is_initialized():
                    ray.init()
                self.ray_remote_func_options = self.ray_remote_func_options or {}

                # Define Ray remote function (Ray remote wrapper of the _fit_nuisances function)
                def _fit_nuisances(Y, T, X, W, Z, sample_weight, groups):
                    return self._fit_nuisances(Y, T, X, W, Z, sample_weight=sample_weight, groups=groups)

                # Create Ray remote jobs for parallel processing
                self.nuisances_ref = [ray.remote(_fit_nuisances).options(**self.ray_remote_func_options).remote(
                    Y, T, X, W, Z, sample_weight_nuisances, groups) for _ in range(self.mc_iters or 1)]

            for idx in range(self.mc_iters or 1):
                if self.use_ray:
                    nuisances, fitted_models, new_inds, scores = ray.get(self.nuisances_ref[idx])
                else:
                    nuisances, fitted_models, new_inds, scores = self._fit_nuisances(
                        Y, T, X, W, Z, sample_weight=sample_weight_nuisances, groups=groups)
                all_nuisances.append(nuisances)
                self._models_nuisance.append(fitted_models)
                if scores is None:
                    self.nuisance_scores_ = None
                else:
                    if idx == 0:
                        self.nuisance_scores_ = tuple([] for _ in scores)
                    for ind, score in enumerate(scores):
                        self.nuisance_scores_[ind].append(score)
                if fitted_inds is None:
                    fitted_inds = new_inds
                elif not np.array_equal(fitted_inds, new_inds):
                    raise AttributeError("Different indices were fit by different folds, so they cannot be aggregated")

            if self.mc_iters is not None:
                if self.mc_agg == 'mean':
                    nuisances = tuple(np.mean(nuisance_mc_variants, axis=0)
                                      for nuisance_mc_variants in zip(*all_nuisances))
                elif self.mc_agg == 'median':
                    nuisances = tuple(np.median(nuisance_mc_variants, axis=0)
                                      for nuisance_mc_variants in zip(*all_nuisances))
                else:
                    raise ValueError(
                        "Parameter `mc_agg` must be one of {'mean', 'median'}. Got {}".format(self.mc_agg))

            Y, T, X, W, Z, sample_weight, freq_weight, sample_var = (self._subinds_check_none(arr, fitted_inds)
                                                                     for arr in (Y, T, X, W, Z, sample_weight,
                                                                                 freq_weight, sample_var))
            nuisances = tuple([self._subinds_check_none(nuis, fitted_inds) for nuis in nuisances])
            self._cached_values = CachedValues(nuisances=nuisances,
                                               Y=Y, T=T, X=X, W=W, Z=Z,
                                               sample_weight=sample_weight,
                                               freq_weight=freq_weight,
                                               sample_var=sample_var,
                                               groups=groups) if cache_values else None
        else:
            nuisances = self._cached_values.nuisances
            # _d_t is altered by fit nuisances to what prefit does. So we need to perform the same
            # alteration even when we only want to fit_final.
            if self.transformer is not None:
                if self.discrete_treatment:
                    self._d_t = (len(self.transformer.categories_[0]) - 1,)
                else:
                    output_T = self.transformer.fit_transform(T)
                    self._d_t = np.shape(output_T)[1:]

        final_T = T
        if self.transformer:
            if (self.discrete_treatment):
                final_T = self.transformer.transform(final_T.reshape(-1, 1))
            else:  # treatment featurizer case
                final_T = output_T

        self._fit_final(Y=Y,
                        T=final_T,
                        X=X, W=W, Z=Z,
                        nuisances=nuisances,
                        sample_weight=sample_weight,
                        freq_weight=freq_weight,
                        sample_var=sample_var,
                        groups=groups)

        return self

    @property
    def _illegal_refit_inference_methods(self):
        return (BootstrapInference,)

    def refit_final(self, inference=None):
        """
        Estimate the counterfactual model using a new final model specification but with cached first stage results.

        In order for this to succeed, ``fit`` must have been called with ``cache_values=True``. This call
        will only refit the final model. This call we use the current setting of any parameters that change the
        final stage estimation. If any parameters that change how the first stage nuisance estimates
        has also been changed then it will have no effect. You need to call fit again to change the
        first stage estimation results.

        Parameters
        ----------
        inference : inference method, optional
            The string or object that represents the inference method

        Returns
        -------
        self : object
            This instance
        """
        assert self._cached_values, "Refit can only be called if values were cached during the original fit"
        if isinstance(self._get_inference(inference), self._illegal_refit_inference_methods):
            raise ValueError("The chosen inference method does not allow only for model final re-fitting.")
        cached = self._cached_values
        kwargs = filter_none_kwargs(
            Y=cached.Y, T=cached.T, X=cached.X, W=cached.W, Z=cached.Z,
            sample_weight=cached.sample_weight, freq_weight=cached.freq_weight, sample_var=cached.sample_var,
            groups=cached.groups,
        )
        _OrthoLearner.fit(self, **kwargs,
                          cache_values=True, inference=inference, only_final=True, check_input=False)
        return self

    def _fit_nuisances(self, Y, T, X=None, W=None, Z=None, sample_weight=None, groups=None):

        # use a binary array to get stratified split in case of discrete treatment
        stratify = self.discrete_treatment or self.discrete_instrument
        strata = self._strata(Y, T, X=X, W=W, Z=Z, sample_weight=sample_weight, groups=groups)
        if strata is None:
            strata = T  # always safe to pass T as second arg to split even if we're not actually stratifying

        if self.transformer:
            if self.discrete_treatment:
                T = reshape(T, (-1, 1))
            T = self.transformer.transform(T)

        if self.discrete_instrument:
            Z = self.z_transformer.transform(reshape(Z, (-1, 1)))

        if self.cv == 1:  # special case, no cross validation
            folds = None
        else:
            splitter = check_cv(self.cv, [0], classifier=stratify)
            # if check_cv produced a new KFold or StratifiedKFold object, we need to set shuffle and random_state
            # TODO: ideally, we'd also infer whether we need a GroupKFold (if groups are passed)
            #       however, sklearn doesn't support both stratifying and grouping (see
            #       https://github.com/scikit-learn/scikit-learn/issues/13621), so for now the user needs to supply
            #       their own object that supports grouping if they want to use groups.
            if splitter != self.cv and isinstance(splitter, (KFold, StratifiedKFold)):
                splitter.shuffle = True
                splitter.random_state = self._random_state

            all_vars = [var if np.ndim(var) == 2 else var.reshape(-1, 1) for var in [Z, W, X] if var is not None]
            to_split = np.hstack(all_vars) if all_vars else np.ones((T.shape[0], 1))

            if groups is not None:
                if isinstance(splitter, (KFold, StratifiedKFold)):
                    raise TypeError("Groups were passed to fit while using a KFold or StratifiedKFold splitter. "
                                    "Instead you must initialize this object with a splitter that can handle groups.")
                folds = splitter.split(to_split, strata, groups=groups)
            else:
                folds = splitter.split(to_split, strata)

        nuisances, fitted_models, fitted_inds, scores = _crossfit(self._ortho_learner_model_nuisance, folds,
                                                                  self.use_ray, self.ray_remote_func_options, Y, T,
                                                                  X=X, W=W, Z=Z, sample_weight=sample_weight,
                                                                  groups=groups)
        return nuisances, fitted_models, fitted_inds, scores

    def _fit_final(self, Y, T, X=None, W=None, Z=None, nuisances=None, sample_weight=None,
                   freq_weight=None, sample_var=None, groups=None):
        self._ortho_learner_model_final.fit(Y, T, **filter_none_kwargs(X=X, W=W, Z=Z,
                                                                       nuisances=nuisances,
                                                                       sample_weight=sample_weight,
                                                                       freq_weight=freq_weight,
                                                                       sample_var=sample_var,
                                                                       groups=groups))
        self.score_ = None
        if hasattr(self._ortho_learner_model_final, 'score'):
            self.score_ = self._ortho_learner_model_final.score(Y, T, **filter_none_kwargs(X=X, W=W, Z=Z,
                                                                                           nuisances=nuisances,
                                                                                           sample_weight=sample_weight,
                                                                                           groups=groups))

    def const_marginal_effect(self, X=None):
        X, = check_input_arrays(X)
        self._check_fitted_dims(X)
        if X is None:
            return self._ortho_learner_model_final.predict()
        else:
            return self._ortho_learner_model_final.predict(X)

    const_marginal_effect.__doc__ = LinearCateEstimator.const_marginal_effect.__doc__

    def const_marginal_effect_interval(self, X=None, *, alpha=0.05):
        X, = check_input_arrays(X)
        self._check_fitted_dims(X)
        return super().const_marginal_effect_interval(X, alpha=alpha)

    const_marginal_effect_interval.__doc__ = LinearCateEstimator.const_marginal_effect_interval.__doc__

    def const_marginal_effect_inference(self, X=None):
        X, = check_input_arrays(X)
        self._check_fitted_dims(X)
        return super().const_marginal_effect_inference(X)

    const_marginal_effect_inference.__doc__ = LinearCateEstimator.const_marginal_effect_inference.__doc__

    def effect_interval(self, X=None, *, T0=0, T1=1, alpha=0.05):
        X, T0, T1 = check_input_arrays(X, T0, T1)
        self._check_fitted_dims(X)
        return super().effect_interval(X, T0=T0, T1=T1, alpha=alpha)

    effect_interval.__doc__ = LinearCateEstimator.effect_interval.__doc__

    def effect_inference(self, X=None, *, T0=0, T1=1):
        X, T0, T1 = check_input_arrays(X, T0, T1)
        self._check_fitted_dims(X)
        return super().effect_inference(X, T0=T0, T1=T1)

    effect_inference.__doc__ = LinearCateEstimator.effect_inference.__doc__

    def score(self, Y, T, X=None, W=None, Z=None, sample_weight=None, groups=None):
        """
        Score the fitted CATE model on a new data set. Generates nuisance parameters
        for the new data set based on the fitted nuisance models created at fit time.
        It uses the mean prediction of the models fitted by the different crossfit folds
        under different iterations. Then calls the score function of the model_final and
        returns the calculated score. The model_final model must have a score method.

        If model_final does not have a score method, then it raises an :exc:`.AttributeError`

        Parameters
        ----------
        Y: (n, d_y) matrix or vector of length n
            Outcomes for each sample
        T: (n, d_t) matrix or vector of length n
            Treatments for each sample
        X: (n, d_x) matrix, optional
            Features for each sample
        W: (n, d_w) matrix, optional
            Controls for each sample
        Z: (n, d_z) matrix, optional
            Instruments for each sample
        sample_weight:(n,) vector, optional
            Weights for each samples
        groups: (n,) vector, optional
            All rows corresponding to the same group will be kept together during splitting.

        Returns
        -------
        score : float or (array of float)
            The score of the final CATE model on the new data. Same type as the return
            type of the model_final.score method.
        """
        if not hasattr(self._ortho_learner_model_final, 'score'):
            raise AttributeError("Final model does not have a score method!")
        Y, T, Z = check_input_arrays(Y, T, Z)
        X, = check_input_arrays(X, force_all_finite='allow-nan' if 'X' in self._gen_allowed_missing_vars() else True)
        W, = check_input_arrays(W, force_all_finite='allow-nan' if 'W' in self._gen_allowed_missing_vars() else True)
        self._check_fitted_dims(X)
        self._check_fitted_dims_w_z(W, Z)
        X, T = self._expand_treatments(X, T)
        if self.z_transformer is not None:
            Z = self.z_transformer.transform(reshape(Z, (-1, 1)))
        n_iters = len(self._models_nuisance)
        n_splits = len(self._models_nuisance[0])

        # for each mc iteration
        for i, models_nuisances in enumerate(self._models_nuisance):
            # for each model under cross fit setting
            for j, mdl in enumerate(models_nuisances):
                nuisance_temp = mdl.predict(Y, T, **filter_none_kwargs(X=X, W=W, Z=Z, groups=groups))
                if not isinstance(nuisance_temp, tuple):
                    nuisance_temp = (nuisance_temp,)

                if i == 0 and j == 0:
                    nuisances = [np.zeros((n_iters * n_splits,) + nuis.shape) for nuis in nuisance_temp]

                for it, nuis in enumerate(nuisance_temp):
                    nuisances[it][j * n_iters + i] = nuis

        for it in range(len(nuisances)):
            nuisances[it] = np.mean(nuisances[it], axis=0)

        return self._ortho_learner_model_final.score(Y, T, nuisances=nuisances,
                                                     **filter_none_kwargs(X=X, W=W, Z=Z,
                                                                          sample_weight=sample_weight, groups=groups))

    @property
    def ortho_learner_model_final_(self):
        if not hasattr(self, '_ortho_learner_model_final'):
            raise AttributeError("Model is not fitted!")
        return self._ortho_learner_model_final

    @property
    def models_nuisance_(self):
        if not hasattr(self, '_models_nuisance'):
            raise AttributeError("Model is not fitted!")
        return self._models_nuisance<|MERGE_RESOLUTION|>--- conflicted
+++ resolved
@@ -365,16 +365,18 @@
     mc_agg: {'mean', 'median'}, default 'mean'
         How to aggregate the nuisance value for each sample across the `mc_iters` monte carlo iterations of
         cross-fitting.
-    use_ray: bool, default False
-        Whether to use ray to parallelize the cross-fitting step.
-    ray_remote_func_options: dict, default None
-        Options to pass to the ray.remote decorator.
 
     allow_missing: bool
         Whether to allow missing values in X, W. If True, will need to supply nuisance models that can handle
         missing values.
 
-    Examples
+    use_ray: bool, default False
+        Whether to use ray to parallelize the cross-fitting step.
+
+    ray_remote_func_options: dict, default None
+        Options to pass to the ray.remote decorator.
+
+   Examples
     --------
 
     The example code below implements a very simple version of the double machine learning
@@ -514,12 +516,8 @@
     def __init__(self, *,
                  discrete_treatment, treatment_featurizer,
                  discrete_instrument, categories, cv, random_state,
-<<<<<<< HEAD
-                 mc_iters=None, mc_agg='mean', use_ray=False, ray_remote_func_options=None):
+                 mc_iters=None, mc_agg='mean', allow_missing=False, use_ray=False, ray_remote_func_options=None):
         self.actors = []
-=======
-                 mc_iters=None, mc_agg='mean', allow_missing=False):
->>>>>>> 25c3b3b8
         self.cv = cv
         self.discrete_treatment = discrete_treatment
         self.treatment_featurizer = treatment_featurizer
@@ -528,12 +526,9 @@
         self.categories = categories
         self.mc_iters = mc_iters
         self.mc_agg = mc_agg
-<<<<<<< HEAD
+        self.allow_missing = allow_missing
         self.use_ray = use_ray
         self.ray_remote_func_options = ray_remote_func_options
-=======
-        self.allow_missing = allow_missing
->>>>>>> 25c3b3b8
         super().__init__()
 
     def _gen_allowed_missing_vars(self):
